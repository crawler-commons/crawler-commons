--- conflicted
+++ resolved
@@ -1,11 +1,7 @@
 Crawler-Commons Change Log
 
-<<<<<<< HEAD
-Release 0.10 (????-??-??)
+Current Development 0.10-SNAPSHOT (yyyy-mm-dd)
 - Handle new suffixes in PaidLevelDomain (kkrugler) #183
-=======
-Current Development 0.10-SNAPSHOT (yyyy-mm-dd)
->>>>>>> af0a0137
 
 Release 0.9 (2017-10-27)
 - [Sitemaps] Removed DOM-based sitemap parser (jnioche) #177
