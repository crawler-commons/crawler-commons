language: java

<<<<<<< HEAD
install:
  - sudo apt-get update

script:
  - jdk_switcher use oraclejdk8
  - mvn install javadoc:aggregate

after_success:
  - mvn clean test jacoco:report org.jacoco:jacoco-maven-plugin:prepare-agent package sonar:sonar -Dsonar.host.url=https://sonarqube.com -Dsonar.login=803861c9f2087ac0b7ca049677f0f7382b8476b7
  - bash <(curl -s https://codecov.io/bash)

=======
jdk:
  - oraclejdk8

script:
  - mvn install javadoc:aggregate

>>>>>>> 9ea4f1b5
notifications:
  email:
    - crawler-commons@googlegroups.com<|MERGE_RESOLUTION|>--- conflicted
+++ resolved
@@ -1,25 +1,17 @@
 language: java
 
-<<<<<<< HEAD
 install:
   - sudo apt-get update
 
-script:
-  - jdk_switcher use oraclejdk8
-  - mvn install javadoc:aggregate
-
-after_success:
-  - mvn clean test jacoco:report org.jacoco:jacoco-maven-plugin:prepare-agent package sonar:sonar -Dsonar.host.url=https://sonarqube.com -Dsonar.login=803861c9f2087ac0b7ca049677f0f7382b8476b7
-  - bash <(curl -s https://codecov.io/bash)
-
-=======
 jdk:
   - oraclejdk8
 
 script:
-  - mvn install javadoc:aggregate
+  - mvn clean javadoc:aggregate test jacoco:report org.jacoco:jacoco-maven-plugin:prepare-agent package sonar:sonar -Dsonar.host.url=https://sonarqube.com -Dsonar.login=803861c9f2087ac0b7ca049677f0f7382b8476b7 -Ptest-coverage
 
->>>>>>> 9ea4f1b5
+after_success:
+  - bash <(curl -s https://codecov.io/bash)
+
 notifications:
   email:
     - crawler-commons@googlegroups.com