--- conflicted
+++ resolved
@@ -179,7 +179,7 @@
     </pluginManagement>
 
     <plugins>
-      <plugin>
+      <!--plugin>
         <groupId>org.jacoco</groupId>
         <artifactId>jacoco-maven-plugin</artifactId>
         <version>${jacoco.version}</version>
@@ -194,7 +194,6 @@
               <goal>prepare-agent</goal>
             </goals>
           </execution>
-          <!-- prepare agent for measuring integration tests -->
           <execution>
             <id>prepare-integration-tests</id>
             <goals>
@@ -213,7 +212,7 @@
             </goals>
           </execution>
         </executions>
-      </plugin>
+      </plugin-->
       <plugin>
         <groupId>org.apache.maven.plugins</groupId>
         <artifactId>maven-jar-plugin</artifactId>
@@ -315,7 +314,6 @@
                     </manifestEntries>
                   </archive>
                 </configuration>
-<<<<<<< HEAD
               </execution>
             </executions>
           </plugin>
@@ -520,208 +518,4 @@
     </dependency>
 
   </dependencies>
-=======
-                <executions>
-                    <execution>
-                        <goals>
-                            <goal>check</goal>
-                            <goal>testCheck</goal>
-                        </goals>
-                    </execution>
-                </executions>
-            </plugin>
-		</plugins>
-	</build>
-
-	<profiles>
-		<profile>
-			<id>release</id>
-			<build>
-				<plugins>
-					<plugin>
-						<groupId>org.apache.maven.plugins</groupId>
-						<artifactId>maven-source-plugin</artifactId>
-						<version>${maven-source-plugin.version}</version>
-						<executions>
-							<execution>
-								<id>attach-sources</id>
-								<goals>
-									<goal>jar-no-fork</goal>
-								</goals>
-								<configuration>
-									<archive>
-										<manifest>
-											<addDefaultImplementationEntries>true</addDefaultImplementationEntries>
-											<addDefaultSpecificationEntries>true</addDefaultSpecificationEntries>
-										</manifest>
-										<manifestEntries>
-											<Implementation-Build>${implementation.build}</Implementation-Build>
-											<Implementation-Build-Date>${maven.build.timestamp}</Implementation-Build-Date>
-											<X-Compile-Source-JDK>${javac.src.version}</X-Compile-Source-JDK>
-											<X-Compile-Target-JDK>${javac.target.version}</X-Compile-Target-JDK>
-										</manifestEntries>
-									</archive>
-								</configuration>
-							</execution>
-						</executions>
-					</plugin>
-					<plugin>
-						<groupId>org.apache.maven.plugins</groupId>
-						<artifactId>maven-javadoc-plugin</artifactId>
-						<version>${maven-javadoc-plugin.version}</version>
-						<executions>
-							<execution>
-								<id>attach-javadocs</id>
-								<goals>
-									<goal>jar</goal>
-								</goals>
-								<configuration>
-									<quiet>true</quiet>
-									<archive>
-										<manifest>
-											<addDefaultImplementationEntries>true</addDefaultImplementationEntries>
-											<addDefaultSpecificationEntries>true</addDefaultSpecificationEntries>
-										</manifest>
-										<manifestEntries>
-											<Implementation-Build>${implementation.build}</Implementation-Build>
-											<Implementation-Build-Date>${maven.build.timestamp}</Implementation-Build-Date>
-											<X-Compile-Source-JDK>${javac.src.version}</X-Compile-Source-JDK>
-											<X-Compile-Target-JDK>${javac.target.version}</X-Compile-Target-JDK>
-										</manifestEntries>
-									</archive>
-								</configuration>
-							</execution>
-						</executions>
-					</plugin>
-					<plugin>
-						<groupId>org.apache.maven.plugins</groupId>
-						<artifactId>maven-gpg-plugin</artifactId>
-						<version>${maven-gpg-plugin.version}</version>
-						<executions>
-							<execution>
-								<id>sign-artifacts</id>
-								<phase>verify</phase>
-								<goals>
-									<goal>sign</goal>
-								</goals>
-							</execution>
-						</executions>
-					</plugin>
-					<plugin>
-						<groupId>net.ju-n.maven.plugins</groupId>
-						<artifactId>checksum-maven-plugin</artifactId>
-						<version>${checksum-maven-plugin.version}</version>
-					</plugin>
-				</plugins>
-			</build>
-		</profile>
-	</profiles>
-
-	<properties>
-		<!-- Dependencies -->
-
-		<httpclient.version>4.5.1</httpclient.version>
-		<commons-io.version>2.4</commons-io.version>
-		<tika-core.version>1.13</tika-core.version>
-		<slf4j-api.version>1.7.7</slf4j-api.version>
-		<junit.version>4.7</junit.version>
-		<slf4j-log4j12.version>1.7.7</slf4j-log4j12.version>
-		<mockito-core.version>1.8.0</mockito-core.version>
-		<jetty.version>5.1.10</jetty.version>
-		<servlet-api.version>2.5</servlet-api.version>
-
-		<!-- Maven Plugin Dependencies -->
-		<maven-compiler-plugin.version>2.3.2</maven-compiler-plugin.version>
-		<maven-resources-plugin.version>2.5</maven-resources-plugin.version>
-		<maven-jar-plugin.version>2.4</maven-jar-plugin.version>
-		<maven-surfire-plugin.version>2.12</maven-surfire-plugin.version>
-		<maven-release-plugin.version>2.5.1</maven-release-plugin.version>
-		<maven-source-plugin.version>2.1.2</maven-source-plugin.version>
-		<maven-javadoc-plugin.version>2.9.1</maven-javadoc-plugin.version>
-		<maven-gpg-plugin.version>1.4</maven-gpg-plugin.version>
-		<apache-rat-plugin.version>0.8</apache-rat-plugin.version>
-		<maven-assembly-plugin.version>2.2.2</maven-assembly-plugin.version>
-		<maven-deploy-plugin.version>2.5</maven-deploy-plugin.version>
-		<checksum-maven-plugin.version>1.0.1</checksum-maven-plugin.version>
-
-		<!-- General Properties -->
-		<implementation.build>${scmBranch}@r${buildNumber}</implementation.build>
-		<javac.src.version>1.8</javac.src.version>
-		<javac.target.version>1.8</javac.target.version>
-		<maven.compiler.target>1.8</maven.compiler.target>
-		<maven.build.timestamp.format>yyyy-MM-dd HH:mm:ssZ</maven.build.timestamp.format>
-		<skipTests>false</skipTests>
-		<assembly.finalName>${project.build.finalName}</assembly.finalName>
-	</properties>
-
-	<dependencies>
-
-		<!-- Compile time dependencies -->
-
-		<dependency>
-			<groupId>org.apache.httpcomponents</groupId>
-			<artifactId>httpclient</artifactId>
-			<version>${httpclient.version}</version>
-		</dependency>
-
-		<dependency>
-			<groupId>commons-io</groupId>
-			<artifactId>commons-io</artifactId>
-			<version>${commons-io.version}</version>
-		</dependency>
-
-		<dependency>
-			<groupId>org.apache.tika</groupId>
-			<artifactId>tika-core</artifactId>
-			<version>${tika-core.version}</version>
-		</dependency>
-
-		<dependency>
-			<groupId>org.slf4j</groupId>
-			<artifactId>slf4j-api</artifactId>
-			<version>${slf4j-api.version}</version>
-		</dependency>
-
-		<!-- Test dependencies -->
-
-		<dependency>
-			<groupId>junit</groupId>
-			<artifactId>junit</artifactId>
-			<version>${junit.version}</version>
-			<scope>test</scope>
-		</dependency>
-
-		<dependency>
-			<groupId>org.slf4j</groupId>
-			<artifactId>slf4j-log4j12</artifactId>
-			<version>${slf4j-log4j12.version}</version>
-			<scope>test</scope>
-		</dependency>
-
-		<dependency>
-			<groupId>org.mockito</groupId>
-			<artifactId>mockito-core</artifactId>
-			<version>${mockito-core.version}</version>
-			<scope>test</scope>
-		</dependency>
-
-		<dependency>
-			<groupId>jetty</groupId>
-			<artifactId>jetty</artifactId>
-			<!-- we'd like to use 6.0.2, but the version in central is missing the 
-				pom -->
-			<version>${jetty.version}</version>
-			<scope>test</scope>
-		</dependency>
-
-		<!-- Provided dependencies -->
-		<dependency>
-			<groupId>javax.servlet</groupId>
-			<artifactId>servlet-api</artifactId>
-			<version>${servlet-api.version}</version>
-			<scope>provided</scope>
-		</dependency>
-
-	</dependencies>
->>>>>>> 9ea4f1b5
 </project>